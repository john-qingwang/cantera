/**
 *  @file Wall.h
 *  Header file for class Wall.
 */
// Copyright 2001-2004  California Institute of Technology

#ifndef CT_WALL_H
#define CT_WALL_H

#include "ct_defs.h"
#include "ctexceptions.h"
#include "Func1.h"

namespace Cantera {
<<<<<<< HEAD
    class Kinetics;
    class Func1;
    class SurfPhase;
}

namespace CanteraZeroD {
=======
>>>>>>> 8f5c6f4d

    // forward references
    class ReactorBase;
    class Kinetics;
    class Func1;
    class SurfPhase;

    class Wall {

    public:

        /// Constructor
        Wall();

        /// Destructor.  Since Wall instances do not allocate memory,
        /// the destructor does nothing.
        virtual ~Wall() {}

        
        /// Rate of volume change (kg/s). Positive value increases
        /// volume of reactor on left, and decreases volume on right.
        virtual doublereal vdot(doublereal t);

        /// Heat flow rate through the wall (W). Positive values
        /// denote a flux from left to right.
        virtual doublereal Q(doublereal t);

        /// Area in m^2.
        doublereal area() { return m_area; }

        /// Set the area [m^2].
        void setArea(doublereal a) { m_area = a; }
 
        void setThermalResistance(doublereal Rth) { m_rrth = 1.0/Rth; }

        /// Set the overall heat transfer coefficient [W/m^2/K].
        void setHeatTransferCoeff(doublereal U) { m_rrth = U; }

        /// Set the emissivity.
        void setEmissivity(doublereal epsilon) {
            if (epsilon > 1.0 || epsilon < 0.0) 
                throw Cantera::CanteraError("Wall::setEmissivity", 
                    "emissivity must be between 0.0 and 1.0");
            m_emiss = epsilon; }

        /** Set the piston velocity to a specified function. */
        void setVelocity(Cantera::Func1* f=0) {if (f) m_vf = f;}

        /** 
         * Set the expansion rate coefficient.
         */
        void setExpansionRateCoeff(doublereal k) {m_k = k;}

        
        /// Specify the heat flux function \f$ q_0(t) \f$.
        void setHeatFlux(Cantera::Func1* q) { m_qf = q;}

        /// Install the wall between two reactors or reservoirs
        bool install(ReactorBase& leftReactor, ReactorBase& rightReactor);

        /// True if the wall is correctly configured and ready to use.
        virtual bool ready() { return (m_left != 0 && m_right != 0); }

        //        int type() { return 0; }


        /// Return a reference to the reactor or reservoir to the left
        /// of the wall.
        ReactorBase& left() const { return *m_left; }

        /// Return a reference to the reactor or reservoir to the
        /// right of the wall.
        const ReactorBase& right() { return *m_right; }

        // /// Set wall parameters.
        //virtual void setParameters(int n, doublereal* coeffs) {
        //    m_coeffs.resize(n);
        //    copy(coeffs, coeffs + n, m_coeffs.begin());
        //}

        // Specify the heterogeneous reaction mechanisms for each side
        // of the wall. 
        void setKinetics(Cantera::Kinetics* leftMechanism, 
            Cantera::Kinetics* rightMechanism);

        /// Return a pointer to the surface phase object for the left
        /// or right wall surface. 
        Cantera::SurfPhase* surface(int leftright) {
            return m_surf[leftright];
        }

        Cantera::Kinetics* kinetics(int leftright) {
            return m_chem[leftright];
        }

        /// Set the surface coverages on the left or right surface to
        /// the values in array 'cov'.
        void setCoverages(int leftright, const doublereal* cov);

        /// Write the coverages of the left or right surface into
        /// array cov. 
        void getCoverages(int leftright, doublereal* cov);

        /// Set the coverages in the surface phase object to the
        /// values for this wall surface.
        void syncCoverages(int leftright);


        size_t nSensParams(int lr) const {
            if (lr == 0) 
                return m_pleft.size();
            else
                return m_pright.size();
        }
        void addSensitivityReaction(int leftright, size_t rxn);
        std::string sensitivityParamID(int leftright, size_t p) {
            if (leftright == 0)
                return m_pname_left[p]; 
            else 
                return m_pname_right[p];
        }
        void setSensitivityParameters(int lr, double* params);
        void resetSensitivityParameters(int lr);
        
        //        int componentIndex(string nm) const;

    protected:

        //vector_fp m_coeffs;

        ReactorBase* m_left;
        ReactorBase* m_right;
        Cantera::Kinetics * m_chem[2];
        Cantera::SurfPhase* m_surf[2];
        size_t m_nsp[2];
        doublereal m_area, m_k, m_rrth;
        doublereal m_emiss;
        Cantera::Func1 *m_vf;
        Cantera::Func1 *m_qf;
        Cantera::vector_fp m_leftcov, m_rightcov;

        std::vector<size_t> m_pleft, m_pright;
        Cantera::vector_fp m_leftmult_save, m_rightmult_save;
        std::vector<std::string> m_pname_left, m_pname_right;

    private:

    };
        
}

#endif<|MERGE_RESOLUTION|>--- conflicted
+++ resolved
@@ -12,15 +12,6 @@
 #include "Func1.h"
 
 namespace Cantera {
-<<<<<<< HEAD
-    class Kinetics;
-    class Func1;
-    class SurfPhase;
-}
-
-namespace CanteraZeroD {
-=======
->>>>>>> 8f5c6f4d
 
     // forward references
     class ReactorBase;
