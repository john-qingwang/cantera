/**
 * @file ctlapack.h
 */
// Copyright 2001 California Institute of Technology.  

#ifndef CT_CTLAPACK_H
#define CT_CTLAPACK_H

#ifdef DARWIN
#undef USE_CBLAS
#undef NO_FTN_STRING_LEN_AT_END
#endif

#include "ct_defs.h"

//#include <vecLib/cblas.h>

// map BLAS names to names with or without a trailing underscore.
#ifndef LAPACK_FTN_TRAILING_UNDERSCORE

#define _DGEMV_   dgemv
#define _DGETRF_  dgetrf
#define _DGETRS_  dgetrs
#define _DGETRI_  dgetri
#define _DGELSS_  dgelss
#define _DGBCON_  dgbcon
#define _DGBSV_   dgbsv
#define _DGBTRF_  dgbtrf
#define _DGBTRS_  dgbtrs
#define _DGECON_  dgecon
#define _DLANGE_  dlange

#define _DSCAL_   dscal

#define _DGEQRF_  dgeqrf
#define _DORMQR_  dormqr
#define _DTRTRS_  dtrtrs
#define _DTRCON_  dtrcon
#define _DPOTRF_  dpotrf
#define _DPOTRS_  dpotrs

#else

#define _DGEMV_   dgemv_
#define _DGETRF_  dgetrf_
#define _DGETRS_  dgetrs_
#define _DGETRI_  dgetri_
#define _DGELSS_  dgelss_
#define _DGBCON_  dgbcon_
#define _DGBSV_   dgbsv_
#define _DGBTRF_  dgbtrf_
#define _DGBTRS_  dgbtrs_
#define _DGECON_  dgecon_
#define _DLANGE_  dlange_

#define _DSCAL_   dscal_

#define _DGEQRF_  dgeqrf_
#define _DORMQR_  dormqr_
#define _DTRTRS_  dtrtrs_
#define _DTRCON_  dtrcon_

#define _DPOTRF_  dpotrf_
#define _DPOTRS_  dpotrs_

#endif


namespace ctlapack {
    typedef enum {Transpose = 1, NoTranspose = 0} transpose_t;
    typedef enum {ColMajor = 1, RowMajor = 0} storage_t;
    typedef enum {UpperTriangular = 0, LowerTriangular = 1} upperlower_t;
    typedef enum {Left = 0, Right = 1} side_t;
}
const char no_yes[2] = {'N', 'T'};
const char upper_lower[2] = {'U', 'L'};
const char left_right[2] = {'L', 'R'};

#ifdef USE_CBLAS
#include <Accelerate.h>
const CBLAS_ORDER cblasOrder[2] = { CblasRowMajor, CblasColMajor };
const CBLAS_TRANSPOSE cblasTrans[2] = { CblasNoTrans, CblasTrans };
#endif


// C interfaces for Fortran Lapack routines 
extern "C" {

#ifdef LAPACK_FTN_STRING_LEN_AT_END
    int _DGEMV_(const char* transpose,
        const integer* m, const integer* n, const doublereal* alpha,
        const doublereal* a, const integer* lda, const doublereal* x,
        const integer* incX, const doublereal* beta, doublereal* y,
        const integer* incY, ftnlen trsize);
#else

    int _DGEMV_(const char* transpose, ftnlen trsize, 
        const integer* m, const integer* n, const doublereal* alpha,
        const doublereal* a, const integer* lda, const doublereal* x,
        const integer* incX, const doublereal* beta, doublereal* y,
        const integer* incY);
#endif

    int _DGETRF_(const integer* m, const integer* n, 
        doublereal* a, integer* lda, integer* ipiv, 
        integer* info);

#ifdef LAPACK_FTN_STRING_LEN_AT_END

    int _DGETRS_(const char* transpose, const integer* n, 
        const integer* nrhs, doublereal* a, const integer* lda, 
        integer* ipiv, doublereal* b, const integer* ldb, 
        integer* info, ftnlen trsize);

#else

    int _DGETRS_(const char* transpose, ftnlen trsize, const integer* n, 
        const integer* nrhs, const doublereal* a, const integer* lda, 
        integer* ipiv, doublereal* b, const integer* ldb, integer* info);

#endif

    int _DGETRI_(const integer* n, doublereal* a, const integer* lda,
        integer* ipiv, doublereal* work, integer* lwork, integer* info);

    int _DGELSS_(integer *m, integer *n, integer *nrhs, 
        doublereal *a, integer *lda, doublereal *b, integer *ldb, doublereal *
        s, doublereal *rcond, integer *rank, doublereal *work, integer *lwork,
        integer *info);


    int _DGBSV_(integer *n, integer *kl, integer *ku, integer *nrhs,
        doublereal *a, integer *lda, integer *ipiv, doublereal *b,
        integer *ldb, integer *info);

    int _DGBTRF_(integer* m, integer *n, integer *kl, integer *ku,
        doublereal *a, integer *lda, integer *ipiv, integer *info);

#ifdef LAPACK_FTN_STRING_LEN_AT_END
    int _DGBTRS_(const char* trans, integer *n, integer *kl, integer *ku, 
        integer *nrhs, doublereal *a, integer *lda, integer *ipiv, 
        doublereal *b, integer *ldb, integer *info, ftnlen trsize);
#else
    int _DGBTRS_(const char* trans, ftnlen trsize, 
        integer *n, integer *kl, integer *ku, 
        integer *nrhs, doublereal *a, integer *lda, integer *ipiv, 
        doublereal *b, integer *ldb, integer *info);
#endif

  int _DSCAL_(integer *n, doublereal *da, doublereal *dx, integer *incx);
  void cblas_dscal(const int N, const double alpha, double *X, const int incX);


  int _DGEQRF_(const integer* m, const integer* n, doublereal* a, const integer* lda, 
	       doublereal* tau, doublereal* work,  const integer *lwork, integer *info);

#ifdef LAPACK_FTN_STRING_LEN_AT_END
  int _DORMQR_(const char* side, const char* trans, const integer* m,  const integer* n, 
	       const integer * k, doublereal* a, const integer* lda, 
	       doublereal* tau, doublereal* c, const integer* ldc,
	       doublereal* work,  const integer *lwork, integer *info, ftnlen sisize, ftnlen trsize);
#else
  int _DORMQR_(const char* side, ftnlen sisize, const char* trans, ftnlen trsize, const integer* m, 
	       const integer* n, const integer * k, doublereal* a, const integer* lda, 
	       doublereal* tau,doublereal* c, const integer* ldc,
	       doublereal* work,  const integer *lwork, integer *info);
#endif

#ifdef LAPACK_FTN_STRING_LEN_AT_END
  int _DTRTRS_(const char* uplo, const char* trans, const char *diag,  const integer* n, 
	       const integer * nrhs, doublereal* a, const integer* lda, 
	       doublereal* b, const integer* ldb, integer *info, 
	       ftnlen upsize, ftnlen trsize, ftnlen disize);
#else
  int _DTRTRS_(const char* uplo, ftnlen upsize, const char* trans, ftnlen trsize, const char *diag,
	       ftnlen disize, const integer* n, const integer * nrhs, doublereal* a, const integer* lda, 
	       doublereal* b, const integer* ldb, integer *info); 
#endif


#ifdef LAPACK_FTN_STRING_LEN_AT_END
  int _DTRCON_(const char* norm, const char* uplo, const char *diag,  const integer* n, 
	       doublereal* a, const integer* lda, const doublereal *rcond,
	       doublereal* work, const integer* iwork, integer *info, ftnlen nosize, 
	       ftnlen upsize, ftnlen disize);
#else
  int _DTRCON_(const char* norm, ftnlen nosize, const char* uplo, ftnlen upsize, const char *diag,
	       ftnlen disize, const integer* n, doublereal* a, const integer* lda, const doublereal *rcond,
	       doublereal* work, const integer* iwork, integer *info); 
#endif


#ifdef LAPACK_FTN_STRING_LEN_AT_END
  int _DPOTRF_(const char* uplo,  const integer* n,  doublereal* a, const integer* lda, integer *info, 
	       ftnlen upsize);
#else
  int _DPOTRF_(const char* uplo, ftnlen upsize, const integer* n,  doublereal* a, const integer* lda,
	       integer *info );
#endif

#ifdef LAPACK_FTN_STRING_LEN_AT_END
  int _DPOTRS_(const char* uplo,  const integer* n,  const integer* nrhs, doublereal* a, const integer* lda, 
	       doublereal* b, const integer* ldb, integer *info, ftnlen upsize);
#else
  int _DPOTRS_(const char* uplo, ftnlen upsize, const integer* n,  const integer* nrhs, doublereal* a, const integer* lda,
	       doublereal* b, const integer* ldb, integer *info);
#endif


#ifdef LAPACK_FTN_STRING_LEN_AT_END
  int _DGECON_(const char *norm, const integer* n,  doublereal* a, const integer* lda,
	       const doublereal *rnorm, const doublereal *rcond,
	       doublereal* work, const integer* iwork, integer *info, ftnlen nosize);
#else
  int _DGECON_(const char *norm, ftnlen nosize, const integer* n, doublereal* a, const integer* lda,  
	       const doublereal *rnorm, const doublereal *rcond,
	       doublereal* work, const integer* iwork, integer *info);
#endif


#ifdef LAPACK_FTN_STRING_LEN_AT_END
  int _DGBCON_(const char *norm, const integer* n, integer *kl, integer *ku, doublereal* ab, const integer* ldab,
               const integer *ipiv, const doublereal *anorm, const doublereal *rcond,
	       doublereal* work, const integer* iwork, integer *info, ftnlen nosize);
#else
  int _DGBCON_(const char *norm, ftnlen nosize, const integer* n,  integer *kl, integer *ku, doublereal* ab, const integer* ldab,  
               const integer *ipiv, const doublereal *anorm, const doublereal *rcond,
	       doublereal* work, const integer* iwork, integer *info);
#endif

#ifdef LAPACK_FTN_STRING_LEN_AT_END
  doublereal _DLANGE_(const char *norm, const integer* m, const integer* n, doublereal* a, const integer* lda,
		      doublereal* work, ftnlen nosize);
#else
  doublereal _DLANGE_(const char *norm, ftnlen nosize, const integer* m, const integer* n, doublereal* a, const integer* lda, 
		      doublereal* work);
#endif


}
//#endif

namespace Cantera {
<<<<<<< HEAD
  //====================================================================================================================
    inline void ct_dgemv(ctlapack::storage_t storage, 
        ctlapack::transpose_t trans, 
        int m, int n, doublereal alpha, const doublereal* a, int lda, 
=======

    inline void ct_dgemv(ctlapack::storage_t storage,
        ctlapack::transpose_t trans,
        int m, int n, doublereal alpha, const doublereal* a, int lda,
>>>>>>> 8f5c6f4d
        const doublereal* x, int incX, doublereal beta, 
        doublereal* y, int incY) 
    {
#ifdef USE_CBLAS
        cblas_dgemv(cblasOrder[storage], cblasTrans[trans], m, n, alpha, 
            a, lda, x, incX, beta, y, incY);
#else
        integer f_m = m, f_n = n, f_lda = lda, f_incX = incX, f_incY = incY;
        doublereal f_alpha = alpha, f_beta = beta;
        ftnlen trsize = 1;
#ifdef NO_FTN_STRING_LEN_AT_END
        _DGEMV_(&no_yes[trans], &f_m, &f_n, &f_alpha, a,
            &f_lda, x, &f_incX, &f_beta, y, &f_incY);
#else
#ifdef LAPACK_FTN_STRING_LEN_AT_END
        _DGEMV_(&no_yes[trans], &f_m, &f_n, &f_alpha, a,
            &f_lda, x, &f_incX, &f_beta, y, &f_incY, trsize);
#else
        _DGEMV_(&no_yes[trans], trsize, &f_m, &f_n, &f_alpha, a,
            &f_lda, x, &f_incX, &f_beta, y, &f_incY);
#endif 
#endif
#endif

    }
        
  //====================================================================================================================
    inline void ct_dgbsv(int n, int kl, int ku, int nrhs,  
        doublereal* a, int lda, integer* ipiv, doublereal* b, int ldb, 
        int& info) {
        integer f_n = n, f_kl = kl, f_ku = ku, f_nrhs = nrhs, f_lda = lda,
               f_ldb = ldb, f_info = info;
        _DGBSV_(&f_n, &f_kl, &f_ku, &f_nrhs, a, &f_lda, ipiv, 
            b, &f_ldb, &f_info);
        info = f_info;
    }
<<<<<<< HEAD
 //====================================================================================================================
    inline void ct_dgbtrf(int m, int n, int kl, int ku, 
        doublereal* a, int lda, integer* ipiv, int& info) {
        integer f_m = m, f_n = n, f_kl = kl, f_ku = ku, 
             f_lda = lda, f_info = info;
        _DGBTRF_(&f_m, &f_n, &f_kl, &f_ku, a, &f_lda, ipiv, &f_info);
        info = f_info;
    }
  //====================================================================================================================
    inline void ct_dgbtrs(ctlapack::transpose_t trans, int n, 
        int kl, int ku, int nrhs, doublereal* a, int lda, 
        integer* ipiv, doublereal* b, int ldb, int& info) {
        integer f_n = n, f_kl = kl, f_ku = ku, f_nrhs = nrhs, f_lda = lda,
               f_ldb = ldb, f_info = info;
=======

    inline void ct_dgbtrf(size_t m, size_t n, size_t kl, size_t ku,
        doublereal* a, size_t lda, integer* ipiv, int& info) {
        integer f_m = (int) m;
        integer f_n = (int) n;
        integer f_kl = (int) kl;
        integer f_ku = (int) ku;
        integer f_lda = (int) lda;
        integer f_info = info;
        _DGBTRF_(&f_m, &f_n, &f_kl, &f_ku, a, &f_lda, ipiv, &f_info);
        info = f_info;
    }

    inline void ct_dgbtrs(ctlapack::transpose_t trans, size_t n,
        size_t kl, size_t ku, size_t nrhs, doublereal* a, size_t lda,
        integer* ipiv, doublereal* b, size_t ldb, int& info) {
        integer f_n = (int) n;
        integer f_kl = (int) kl;
        integer f_ku = (int) ku;
        integer f_nrhs = (int) nrhs;
        integer f_lda = (int) lda;
        integer f_ldb = (int) ldb;
        integer f_info = info;
>>>>>>> 8f5c6f4d
        char tr = no_yes[trans];
#ifdef NO_FTN_STRING_LEN_AT_END
        _DGBTRS_(&tr, &f_n, &f_kl, &f_ku, &f_nrhs, a, &f_lda, ipiv, 
            b, &f_ldb, &f_info);
#else
        ftnlen trsize = 1;
#ifdef LAPACK_FTN_STRING_LEN_AT_END
        _DGBTRS_(&tr, &f_n, &f_kl, &f_ku, &f_nrhs, a, &f_lda, ipiv, 
            b, &f_ldb, &f_info, trsize);
#else
        _DGBTRS_(&tr, trsize, &f_n, &f_kl, &f_ku, &f_nrhs, a, &f_lda, ipiv, 
            b, &f_ldb, &f_info);
#endif
#endif
        info = f_info;
    }
<<<<<<< HEAD
 //====================================================================================================================
    inline void ct_dgetrf(int m, int n, 
        doublereal* a, int lda, integer* ipiv, int& info) {
        integer mm = m;
        integer nn = n;
        integer ldaa = lda;
=======

    inline void ct_dgetrf(size_t m, size_t n,
        doublereal* a, size_t lda, integer* ipiv, int& info) {
        integer mm = (int) m;
        integer nn = (int) n;
        integer ldaa = (int) lda;
>>>>>>> 8f5c6f4d
        integer infoo = info;
        _DGETRF_(&mm, &nn, a, &ldaa, ipiv, &infoo);
        info = infoo;
    }
<<<<<<< HEAD
  //====================================================================================================================
    inline void ct_dgetrs(ctlapack::transpose_t trans, int n, 
        int nrhs, doublereal* a, int lda,
        integer* ipiv, doublereal* b, int ldb, int& info) 
=======

    inline void ct_dgetrs(ctlapack::transpose_t trans, size_t n,
                          size_t nrhs, doublereal* a, size_t lda,
        integer* ipiv, doublereal* b, size_t ldb, int& info)
>>>>>>> 8f5c6f4d
    {
        integer f_n = (int) n;
        integer f_lda = (int) lda;
        integer f_nrhs = (int) nrhs;
        integer f_ldb = (int) ldb;
	integer f_info = info;
        char tr = no_yes[trans];

#ifdef NO_FTN_STRING_LEN_AT_END
        _DGETRS_(&tr, &f_n, &f_nrhs, a, &f_lda, ipiv, b, &f_ldb, 
            &f_info);
#else
        ftnlen trsize = 1;
#ifdef LAPACK_FTN_STRING_LEN_AT_END
        _DGETRS_(&tr, &f_n, &f_nrhs, a, &f_lda, ipiv, b, &f_ldb, &f_info, trsize);
#else
        _DGETRS_(&tr, trsize, &f_n, &f_nrhs, a, &f_lda, ipiv, b, &f_ldb, &f_info);
#endif
#endif
        info = f_info;
    }
  //====================================================================================================================
    inline void ct_dgetri(int n, doublereal* a, int lda, integer* ipiv,
			  doublereal* work, int lwork, int& info) {
        integer f_n = n, f_lda = lda, f_lwork = lwork, f_info = info;
        _DGETRI_(&f_n, a, &f_lda, ipiv, work, &f_lwork, &f_info);
    }
  //====================================================================================================================
    inline void ct_dgelss(int m, int n, int nrhs, doublereal* a, 
        int lda, doublereal* b, int ldb, doublereal* s,
        doublereal rcond, int& rank, doublereal* work, int lwork,
        int& info) {
        doublereal f_rcond = rcond;
        integer f_m = m, f_n = n, f_nrhs = nrhs, f_lda = lda, f_ldb = ldb,
             f_rank = rank, f_info = info, f_lwork = lwork;
        //f_lwork = 2*(3*min(m,n) + max(2*min(m,n), max(m,n)));
        _DGELSS_(&f_m, &f_n, &f_nrhs, a, &f_lda, b, &f_ldb, s, &f_rcond,
            &f_rank, work, &f_lwork, &f_info);
        info = f_info;
        rank = f_rank;
    }

  inline void ct_dscal(int n, doublereal da, doublereal* dx, int incx) {
        //integer f_n = n, f_incx = incx;
        //_DSCAL_(&f_n, &da, dx, &f_incx);
    cblas_dscal(n, da, dx, incx);
  }
  //====================================================================================================================
  inline void ct_dgeqrf(int m, int n, doublereal* a, int lda, doublereal *tau,
			doublereal* work, int lwork, int &info) {
    integer f_m = m;
    integer f_n = n;
    integer f_lda = lda;
    integer f_lwork = lwork;
    integer f_info = info;
    _DGEQRF_(&f_m, &f_n, a, &f_lda, tau, work, &f_lwork, &f_info);
    info = f_info;
  }
  //====================================================================================================================
  inline void ct_dormqr(ctlapack::side_t rlside, ctlapack::transpose_t trans, int m,
                        int n, int k, doublereal* a, int lda, doublereal *tau, doublereal *c, int ldc, 
                        doublereal *work, int lwork, int &info) {
    char side = left_right[rlside];
    char tr = no_yes[trans];
    integer f_m = m;
    integer f_n = n;
    integer f_k = k;
    integer f_lwork = lwork;
    integer f_lda = lda;
    integer f_ldc = ldc;
    integer f_info = info;
#ifdef NO_FTN_STRING_LEN_AT_END
    _DORMQR_(&side, &tr, &f_m, &f_n,  &f_k, a, &f_lda, tau, c, &f_ldc, work, &f_lwork, &f_info);
#else
    ftnlen trsize = 1;
#ifdef LAPACK_FTN_STRING_LEN_AT_END
    _DORMQR_(&side, &tr, &f_m, &f_n,  &f_k, a, &f_lda, tau, c, &f_ldc, work, &f_lwork, &f_info, trsize, trsize);
#else
    _DORMQR_(&side, trsize, &tr, trsize, &f_m, &f_n,  &f_k, a, &f_lda, tau, c, &f_ldc, work, &f_lwork, &f_info);
#endif
#endif
    info = f_info;
  }
  //====================================================================================================================
  inline void ct_dtrtrs(ctlapack::upperlower_t uplot, ctlapack::transpose_t trans, const char *diag,
                        int n, int nrhs, doublereal* a, int lda, doublereal *b, int ldb, int &info) {
    char uplo = upper_lower[uplot];
    char tr = no_yes[trans];
    char dd = 'N';
    if (diag) {
      dd = diag[0];
    }
    integer f_n = n;
    integer f_nrhs = nrhs;
    integer f_lda = lda;
    integer f_ldb = ldb;
    integer f_info = info;
#ifdef NO_FTN_STRING_LEN_AT_END
    _DTRTRS_(&uplo, &tr, &dd, &f_n, &f_nrhs, a, &f_lda, b, &f_ldb, &f_info);
#else
    ftnlen trsize = 1;
#ifdef LAPACK_FTN_STRING_LEN_AT_END
    _DTRTRS_(&uplo, &tr, &dd, &f_n, &f_nrhs, a, &f_lda, b, &f_ldb, &f_info, trsize, trsize, trsize);
#else
    _DTRTRS_(&uplo, trsize, &tr, trsize, &dd, trsize, &f_n, &f_nrhs, a, &f_lda, b, &f_ldb, &f_info);
#endif
#endif
    info = f_info;
  }
  //====================================================================================================================
  //!
  /*!
   *  @param work   Must be dimensioned equal to greater than 3N
   *  @param iwork  Must be dimensioned equal to or greater than N
   */
  inline doublereal ct_dtrcon(const char *norm, ctlapack::upperlower_t uplot,  const char *diag,
			      int n, doublereal* a, int lda, doublereal *work, int *iwork, int &info) {
    char uplo = upper_lower[uplot];
    char dd = 'N';
    if (diag) {
      dd = diag[0];
    }
    char nn = '1';
    if (norm) {
      nn = norm[0];
    }
    integer f_n = n;
    integer f_lda = lda;
    integer f_info = info;
    doublereal rcond;
#ifdef NO_FTN_STRING_LEN_AT_END
    _DTRCON_(&nn, &uplo, &dd, &f_n, a, &f_lda, &rcond, work, iwork, &f_info);
#else
    ftnlen trsize = 1;
#ifdef LAPACK_FTN_STRING_LEN_AT_END
    _DTRCON_(&nn, &uplo, &dd, &f_n, a, &f_lda, &rcond, work, iwork, &f_info, trsize, trsize, trsize);
#else
    _DTRCON_(&nn, trsize, &uplo, trsize, &dd, trsize, &f_n, a, &f_lda, &rcond, work, iwork, &f_info);
#endif
#endif
    info = f_info;
    return rcond;
  }
  //====================================================================================================================
  //!
  /*!
   *  @param work   Must be dimensioned equal to greater than 3N
   *  @param iwork  Must be dimensioned equal to or greater than N
   */
  inline void ct_dpotrf(ctlapack::upperlower_t uplot, int n, doublereal* a, int lda, int &info) {
    char uplo = upper_lower[uplot];
    integer f_n = n;
    integer f_lda = lda;
    integer f_info = info;

#ifdef NO_FTN_STRING_LEN_AT_END
    _DPOTRF_(&uplo, &f_n, a, &f_lda, &f_info);
#else
    ftnlen trsize = 1;
#ifdef LAPACK_FTN_STRING_LEN_AT_END
    _DPOTRF_(&uplo, &f_n, a, &f_lda, &f_info, trsize);
#else
    _DPOTRF_(&uplo, trsize, &f_n, a, &f_lda, &f_info);
#endif
#endif
    info = f_info;
    return;
  }
  //====================================================================================================================
  //!
  /*!
   */
  inline void ct_dpotrs(ctlapack::upperlower_t uplot, int n, int nrhs, doublereal* a, int lda, 
			doublereal* b, int ldb, int &info) {
    char uplo = upper_lower[uplot];
    integer f_n = n;
    integer f_nrhs = nrhs;
    integer f_lda = lda;
    integer f_ldb = ldb;
    integer f_info = info;

#ifdef NO_FTN_STRING_LEN_AT_END
    _DPOTRS_(&uplo, &f_n, &f_nrhs, a, &f_lda, b, &f_ldb, &f_info);
#else
    ftnlen trsize = 1;
#ifdef LAPACK_FTN_STRING_LEN_AT_END
    _DPOTRS_(&uplo, &f_n, &f_nrhs, a, &f_lda, b, &f_ldb, &f_info, trsize);
#else
    _DPOTRS_(&uplo, trsize, &f_n, &f_nrhs, a, &f_lda, b, &f_ldb, &f_info);
#endif
#endif
    info = f_info;
    return;
  }

  //====================================================================================================================
  //!
  /*!
   */
  inline doublereal ct_dgecon(const char norm, int n, doublereal* a, int lda, doublereal anorm,
			      doublereal* work, int *iwork, int &info) {
    char cnorm = '1';
    if (norm) {
      cnorm = norm;
    }
    integer f_n = n;
    integer f_lda = lda;
    integer f_info = info;
    doublereal rcond;

#ifdef NO_FTN_STRING_LEN_AT_END
    _DGECON_(&cnorm, &f_n  a, &f_lda, &anorm, &rcond, work, iwork, &f_info);
#else
    ftnlen trsize = 1;
#ifdef LAPACK_FTN_STRING_LEN_AT_END
    _DGECON_(&cnorm, &f_n, a, &f_lda,  &anorm, &rcond, work, iwork, &f_info, trsize);
#else
    _DGECON_(&cnorm, trsize, &f_n, a, &f_lda,  &anorm, &rcond, work, iwork, &f_info);
#endif
#endif
    info = f_info;
    return rcond;
  } 

 //====================================================================================================================
  //!
  /*!
   */
  inline doublereal ct_dgbcon(const char norm, int n, int kl, int ku,  doublereal* a, int ldab, int *ipiv, doublereal anorm,
                              doublereal* work, int *iwork, int &info) {
    char cnorm = '1';
    if (norm) {
      cnorm = norm;
    }
    integer f_n = n;
    integer f_kl = kl;
    integer f_ku = ku;
    integer f_ldab = ldab;
    integer f_info = info;
    doublereal rcond;
    
#ifdef NO_FTN_STRING_LEN_AT_END
    _DGBCON_(&cnorm, &f_n , &f_kl, &f_ku, a, &f_ldab, ipiv, &anorm, &rcond, work, iwork, &f_info);
#else
    ftnlen trsize = 1;
#ifdef LAPACK_FTN_STRING_LEN_AT_END
    _DGBCON_(&cnorm, &f_n, &f_kl, &f_ku, a, &f_ldab, ipiv, &anorm, &rcond, work, iwork, &f_info, trsize);
#else
    _DGBCON_(&cnorm, trsize, &f_n, &f_kl, &f_ku, a, &f_ldab, ipiv, &anorm, &rcond, work, iwork, &f_info);
#endif
#endif
    info = f_info;
    return rcond;
  } 

  //====================================================================================================================
  //!
  /*!
   */
  inline doublereal ct_dlange(const char norm, int m, int n, doublereal* a, int lda, 
			      doublereal* work) {
    char cnorm = '1';
    if (norm) {
      cnorm = norm;
    }
    integer f_m = m;
    integer f_n = n;
    integer f_lda = lda;
    doublereal anorm;

#ifdef NO_FTN_STRING_LEN_AT_END
    anorm = _DLANGE_(&cnorm, &f_m, &f_n  a, &f_lda, work);
#else
    ftnlen trsize = 1;
#ifdef LAPACK_FTN_STRING_LEN_AT_END
    anorm =  _DLANGE_(&cnorm, &f_m, &f_n, a, &f_lda, work, trsize);
#else
    anorm =  _DLANGE_(&cnorm, trsize, &f_m, &f_n, a, &f_lda, work);
#endif
#endif
    return anorm;
  } 
  //====================================================================================================================
}

#endif<|MERGE_RESOLUTION|>--- conflicted
+++ resolved
@@ -241,17 +241,10 @@
 //#endif
 
 namespace Cantera {
-<<<<<<< HEAD
   //====================================================================================================================
     inline void ct_dgemv(ctlapack::storage_t storage, 
         ctlapack::transpose_t trans, 
         int m, int n, doublereal alpha, const doublereal* a, int lda, 
-=======
-
-    inline void ct_dgemv(ctlapack::storage_t storage,
-        ctlapack::transpose_t trans,
-        int m, int n, doublereal alpha, const doublereal* a, int lda,
->>>>>>> 8f5c6f4d
         const doublereal* x, int incX, doublereal beta, 
         doublereal* y, int incY) 
     {
@@ -288,22 +281,6 @@
             b, &f_ldb, &f_info);
         info = f_info;
     }
-<<<<<<< HEAD
- //====================================================================================================================
-    inline void ct_dgbtrf(int m, int n, int kl, int ku, 
-        doublereal* a, int lda, integer* ipiv, int& info) {
-        integer f_m = m, f_n = n, f_kl = kl, f_ku = ku, 
-             f_lda = lda, f_info = info;
-        _DGBTRF_(&f_m, &f_n, &f_kl, &f_ku, a, &f_lda, ipiv, &f_info);
-        info = f_info;
-    }
-  //====================================================================================================================
-    inline void ct_dgbtrs(ctlapack::transpose_t trans, int n, 
-        int kl, int ku, int nrhs, doublereal* a, int lda, 
-        integer* ipiv, doublereal* b, int ldb, int& info) {
-        integer f_n = n, f_kl = kl, f_ku = ku, f_nrhs = nrhs, f_lda = lda,
-               f_ldb = ldb, f_info = info;
-=======
 
     inline void ct_dgbtrf(size_t m, size_t n, size_t kl, size_t ku,
         doublereal* a, size_t lda, integer* ipiv, int& info) {
@@ -327,7 +304,6 @@
         integer f_lda = (int) lda;
         integer f_ldb = (int) ldb;
         integer f_info = info;
->>>>>>> 8f5c6f4d
         char tr = no_yes[trans];
 #ifdef NO_FTN_STRING_LEN_AT_END
         _DGBTRS_(&tr, &f_n, &f_kl, &f_ku, &f_nrhs, a, &f_lda, ipiv, 
@@ -344,36 +320,20 @@
 #endif
         info = f_info;
     }
-<<<<<<< HEAD
- //====================================================================================================================
-    inline void ct_dgetrf(int m, int n, 
-        doublereal* a, int lda, integer* ipiv, int& info) {
-        integer mm = m;
-        integer nn = n;
-        integer ldaa = lda;
-=======
 
     inline void ct_dgetrf(size_t m, size_t n,
         doublereal* a, size_t lda, integer* ipiv, int& info) {
         integer mm = (int) m;
         integer nn = (int) n;
         integer ldaa = (int) lda;
->>>>>>> 8f5c6f4d
         integer infoo = info;
         _DGETRF_(&mm, &nn, a, &ldaa, ipiv, &infoo);
         info = infoo;
     }
-<<<<<<< HEAD
-  //====================================================================================================================
-    inline void ct_dgetrs(ctlapack::transpose_t trans, int n, 
-        int nrhs, doublereal* a, int lda,
-        integer* ipiv, doublereal* b, int ldb, int& info) 
-=======
 
     inline void ct_dgetrs(ctlapack::transpose_t trans, size_t n,
                           size_t nrhs, doublereal* a, size_t lda,
         integer* ipiv, doublereal* b, size_t ldb, int& info)
->>>>>>> 8f5c6f4d
     {
         integer f_n = (int) n;
         integer f_lda = (int) lda;
