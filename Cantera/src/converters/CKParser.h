--- conflicted
+++ resolved
@@ -52,29 +52,17 @@
 
     bool readElementSection(elementList& elements);
     bool readSpeciesSection(speciesList& species);
-<<<<<<< HEAD
-    bool readThermoSection(std::vector<std::string>& names, 
-			   speciesTable& speciesData, vector_fp& temp, 
-			   int& optionFlag, std::ostream& log);
-    bool readReactionSection(const std::vector<std::string>& speciesNames, 
-			     std::vector<std::string>& elementNames, 
-=======
     bool readThermoSection(std::vector<std::string>& names,
 			   speciesTable& speciesData, vector_fp& temp,
 			   int& optionFlag, std::ostream& log);
     bool readReactionSection(const std::vector<std::string>& speciesNames,
                              std::vector<std::string>& elementNames,
->>>>>>> 8f5c6f4d
 			     reactionList& reactions, ReactionUnits& units);
     bool advanceToKeyword(const std::string& kw, const std::string& stop);
     bool verbose;
     bool debug;
 
-<<<<<<< HEAD
-    bool readNASA9ThermoSection(std::vector<std::string>& names, 
-=======
     bool readNASA9ThermoSection(std::vector<std::string>& names,
->>>>>>> 8f5c6f4d
 				speciesTable& species, vector_fp& temp, 
 				int& optionFlag, std::ostream& log);
 
