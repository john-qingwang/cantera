"""Cantera.Phase

This module provides class Phase.

"""

import _cantera

import types
from Cantera.num import asarray
from exceptions import CanteraError

<<<<<<< HEAD
__revision__ = "$Id$"

=======
>>>>>>> 8f5c6f4d
# return true is x is a sequence
def _isseq(n, x):
    try:
        y = x[n-1]
        return 1
    except:
        return 0
    
class Phase:

    """Phases of matter.

    Class Phase manages basic state and constituent property
    information for a homogeneous phase of matter. It handles only
    those properties that do not require the equation of state, namely
    the temperature, density, chemical composition, and attributes of
    the elements and species.

    It does not know about the pressure, or any other thermodynamic property
    requiring the equation of state -- class ThermoPhase derives from Phase
    and adds those properties. 

    Class Phase is not usually instantiated directly. It is used as a
    base class for class ThermoPhase.
    
    """
    
    #def __init__(self, index = -1):
    #    pass
        
    def phase_id(self):
        """The integer index used to access the kernel-level object.
        Internal."""
        return self._phase_id
    
    def nElements(self):
        """Number of elements."""
        return _cantera.phase_nelements(self._phase_id)

    def atomicWeights(self, elements = []):
        """Array of element molar masses [kg/kmol].

        If a sequence of element symbols is supplied, only the values
        for those elements are returned, ordered as in the
        list. Otherwise, the values are for all elements in the phase,
        ordered as in the input file.  """
        atw = _cantera.phase_getarray(self._phase_id,1)
        if elements:
            ae = []
            m = 0
            for e in elements:
                m = self.elementIndex(e)
                ae.append(atw[m])
            return asarray(ae)
        else:
            return atw
        
    def nSpecies(self):
        """Number of species."""
        return _cantera.phase_nspecies(self._phase_id)

    def nAtoms(self, species = None, element = None):
        """Number of atoms of element 'element' in species 'species'.
        The  element and species may be specified by name or by number.
        >>> ph.nAtoms('CH4','H')
        ___ 4
        
        """
        try:
            m = self.elementIndex(element)
            k = self.speciesIndex(species)
            na = _cantera.phase_natoms(self._phase_id, k, m)
            #if na < 0: return 0
            return na
        except CanteraError:
            return 0
    
    def temperature(self):
        """Temperature [K]."""
        return _cantera.phase_temperature(self._phase_id)

    def density(self):
        """Mass density [kg/m^3]."""
        return _cantera.phase_density(self._phase_id)

    def volume_mass(self):
        """Specific volume [m^3/kg]."""
        return 1.0/_cantera.phase_density(self._phase_id)    

    def molarDensity(self):
        """Molar density [kmol/m^3]."""
        return _cantera.phase_molardensity(self._phase_id)

    def meanMolecularWeight(self):
        """Mean molar mass [kg/kmol]."""
        return _cantera.phase_meanmolwt(self._phase_id)

    def meanMolarMass(self):
        """Mean molar mass [kg/kmol]."""
        return _cantera.phase_meanmolwt(self._phase_id)

    def molarMasses(self, species = None):
        """Array of species molar masses [kg/kmol]."""
        mm  = _cantera.phase_getarray(self._phase_id,22)
        return self.selectSpecies(mm, species)

    def molecularWeights(self, species = None):
        """Array of species molar masses [kg/kmol]."""
        return self.molarMasses(species)

    def moleFractions(self, species = None):
        """Species mole fraction array.
        If optional argument 'species'
        is supplied, then only the values for the selected species are
        returned.
        >>> x1 = ph.moleFractions()   # all species
        >>> x2 = ph.moleFractions(['OH', 'CH3'. 'O2'])
        """
        x = _cantera.phase_getarray(self._phase_id,20)
        return self.selectSpecies(x, species)

    def moleFraction(self, species):
        """Mole fraction of a species, referenced by name or
        index number.
        >>> ph.moleFraction(4)
        >>> ph.moleFraction('CH4')
        """
        k = self.speciesIndex(species)
        return _cantera.phase_molefraction(self._phase_id,k)    


    def massFractions(self, species = None):
        """Species mass fraction array.
        If optional argument 'species'
        is supplied, then only the values for the selected species are
        returned.
        >>> y1 = ph.massFractions()   # all species
        >>> y2 = ph.massFractions(['OH', 'CH3'. 'O2'])
        """
        y = _cantera.phase_getarray(self._phase_id,21)
        return self.selectSpecies(y, species)


    def massFraction(self, species):
        """Mass fraction of one species, referenced by name or
        index number.
        >>> ph.massFraction(4)
        >>> ph.massFraction('CH4')
        """
        k = self.speciesIndex(species)
        return _cantera.phase_massfraction(self._phase_id,k)


    def elementName(self,m):
        """Name of the element with index number m."""
        return _cantera.phase_getstring(self._phase_id,1,m)

    def elementNames(self):
        """Return a tuple of all element names."""
        nel = self.nElements()
        return map(self.elementName,range(nel))

    def elementIndex(self, element):
        """The index of element 'element', which may be specified as
        a string or an integer index. In the latter case, the index is
        checked for validity and returned. If no such element is
        present, an exception is thrown."""
        
        nel = self.nElements()
        if type(element) == types.IntType:
            m = element
        else:
            m = _cantera.phase_elementindex(self._phase_id, element)
        if m < 0 or m >= nel:
            raise CanteraError("""Element """+element+""" not in set """
                               +`self.elementNames()`)
        return m


    
    def speciesName(self,k):
        """Name of the species with index k."""
        return _cantera.phase_getstring(self._phase_id,2,k)

        
    def speciesNames(self):
        """Return a tuple of all species names."""        
        nsp = self.nSpecies()
        return map(self.speciesName,range(nsp))


    def speciesIndex(self, species):
        """The index of species 'species', which may be specified as
        a string or an integer index. In the latter case, the index is
        checked for validity and returned. If no such species is
        present, an exception is thrown."""
        nsp = self.nSpecies()
        if type(species) == types.ListType:
            s = []
            for sp in species:
                s.append(self.speciesIndex(sp))
            return s
        
        if type(species) == types.IntType or type(species) == types.FloatType:
            k = species
        else:
            k = _cantera.phase_speciesindex(self._phase_id,species)
        if k < 0 or k >= nsp:
            raise CanteraError("""Species """+`species`+""" not in set """
                               +`self.speciesNames()`)
        return k
        
    
    def setTemperature(self, t):
        """Set the temperature [K]."""
        _cantera.phase_setfp(self._phase_id,1,t)

    def setDensity(self, rho):
        """Set the density [kg/m3]."""
        _cantera.phase_setfp(self._phase_id,2,rho)

    def setMolarDensity(self, n):
        """Set the density [kmol/m3]."""
        _cantera.phase_setfp(self._phase_id,3,n)        
        
    def setMoleFractions(self, x, norm = 1):
        """Set the mole fractions.

        x - string or array of mole fraction values

        norm - If non-zero (default), array values will be
        scaled to sum to 1.0.

        >>> ph.setMoleFractions('CO:1, H2:7, H2O:7.8')
        >>> x = [1.0]*ph.nSpecies()
        >>> ph.setMoleFractions(x)
        >>> ph.setMoleFractions(x, norm = 0)  # don't normalize values

        """
        if type(x) == types.StringType:
            _cantera.phase_setstring(self._phase_id,1,x)
        elif _isseq(self.nSpecies(), x): 
            _cantera.phase_setarray(self._phase_id,1,norm,asarray(x))
        else:
            raise CanteraError('mole fractions must be a string or array')
        
            
    def setMassFractions(self, x, norm = 1):
        """Set the mass fractions.
        See: setMoleFractions
        """
        if type(x) == types.StringType:
            _cantera.phase_setstring(self._phase_id,2,x)
        elif _isseq(self.nSpecies(), x):
            _cantera.phase_setarray(self._phase_id,2,norm,asarray(x))
        else:
            raise CanteraError('mass fractions must be a string or array')
        
        
    def setState_TRX(self, t, rho, x):
        """Set the temperature, density, and mole fractions. The mole
        fractions may be entered as a string or array,
        >>> ph.setState_TRX(600.0, 2.0e-3, 'CH4:0.4, O2:0.6')
        """
        
        self.setTemperature(t)
        self.setMoleFractions(x)
        self.setDensity(rho)

    def setState_TNX(self, t, n, x):
        """Set the temperature, molardensity, and mole fractions. The mole
        fractions may be entered as a string or array,
        >>> ph.setState_TNX(600.0, 2.0e-3, 'CH4:0.4, O2:0.6')
        """
        
        self.setTemperature(t)
        self.setMoleFractions(x)
        self.setMolarDensity(n)        

    def setState_TRY(self, t, rho, y):
        """Set the temperature, density, and mass fractions."""        
        self.setTemperature(t)
        self.setMassFractions(y)
        self.setDensity(rho)        

    def setState_TR(self, t, rho):
        """Set the temperature and density, leaving the composition
        unchanged."""        
        self.setTemperature(t)
        self.setDensity(rho)
    
    def selectSpecies(self, f, species):
        """Given an array 'f' of floating-point species properties,
        return an array of those values corresponding to species
        listed in 'species'. This method is used internally to implement
        species selection in methods like moleFractions, massFractions, etc.
        >>> f = ph.chemPotentials()
        >>> muo2, muh2 = ph.selectSpecies(f, ['O2', 'H2'])
        """
        
        if species:
            fs = []
            k = 0
            for s in species:
                k = self.speciesIndex(s)
                fs.append(f[k])
            return asarray(fs)
        else:
            return asarray(f)

    def selectElements(self, f, elements):
        """Given an array 'f' of floating-point element properties,
        return a nummodule array of those values corresponding to elements
        listed in 'elements'.
        >>> f = ph.elementPotentials()
        >>> lam_o, lam_h = ph.selectElements(f, ['O', 'H'])
        """
        if elements:
            fs = []
            k = 0
            for s in elements:
                k = self.elementIndex(s)
                fs.append(f[k])
            return asarray(fs)
        else:
            return asarray(f)
<|MERGE_RESOLUTION|>--- conflicted
+++ resolved
@@ -10,11 +10,6 @@
 from Cantera.num import asarray
 from exceptions import CanteraError
 
-<<<<<<< HEAD
-__revision__ = "$Id$"
-
-=======
->>>>>>> 8f5c6f4d
 # return true is x is a sequence
 def _isseq(n, x):
     try:
